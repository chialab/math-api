--- conflicted
+++ resolved
@@ -60,12 +60,7 @@
 
 > An endpoint to render LaTeX and MathML formulas to SVG or PNG.
 
-<<<<<<< HEAD
-The API consists of a single endpoint `GET /convert` that accepts requests containing a
-JSON payload with at least `type` (either `latex` or `mathml`) and `source` keys.
-=======
 **Request body (JSON)**:
->>>>>>> 6c75289c
 
 - `input` (**required**): the format of math in input.  
    **Valid values**: `latex`, `mathml`
